name: build

on:
  push:
    tags:
    - v*
    branches:
    - master
  pull_request:
    branches:
    - master

concurrency:
  group: build-${{ github.head_ref }}
  cancel-in-progress: true

env:
  COINCURVE_UPSTREAM_REF: 1ad5185cd42c0636104129fcc9f6a4bf9c67cc40
  COINCURVE_IGNORE_SYSTEM_LIB: '1'
<<<<<<< HEAD
  # Only 'SHARED' is recognized, any other string means 'not SHARED'
  COINCURVE_SECP256K1_BUILD: 'STATIC'
=======
  CIBW_PROJECT_REQUIRES_PYTHON: ">=3.8"
  CIBW_BEFORE_ALL_MACOS: ./.github/scripts/install-macos-build-deps.sh
>>>>>>> 40dc1957
  CIBW_ENVIRONMENT_PASS_LINUX: >
    COINCURVE_UPSTREAM_REF
    COINCURVE_IGNORE_SYSTEM_LIB
    COINCURVE_SECP256K1_BUILD
  CIBW_PROJECT_REQUIRES_PYTHON: ">=3.8"
  CIBW_BEFORE_ALL_MACOS: ./.github/scripts/install-macos-build-deps.sh
  CIBW_TEST_REQUIRES: pytest pytest-benchmark
  CIBW_TEST_COMMAND: >
    python -c
    "from coincurve import PrivateKey;
    a=PrivateKey();
    b=PrivateKey();
    assert a.ecdh(b.public_key.format())==b.ecdh(a.public_key.format())
    " &&
    python -m pytest {project}
  CIBW_TEST_SKIP: "*-macosx_arm64"
  CIBW_SKIP: >
      pp*

jobs:
  test:
    name: Test latest Python
    runs-on: ubuntu-latest

    env:
      PYTHON_VERSION: '3.12'

    steps:
    - uses: actions/checkout@v4

    - name: Set up Python ${{ env.PYTHON_VERSION }}
      uses: actions/setup-python@v5
      with:
        python-version: ${{ env.PYTHON_VERSION }}

    - name: Upgrade Python packaging tools
      run: pip install --upgrade pip setuptools wheel

    - name: Show runner information
      run: |
        python --version
        pip --version

    - name: Install dependencies
      run: ./.github/scripts/install-test-deps.sh

    - name: Check style and typing
      run: tox -e lint,typing

    - name: Run tests
      run: tox -e ${PYTHON_VERSION}

    - name: Run benchmarks
      run: tox -e bench

    - name: Upload coverage
      run: codecov -X gcov

  linux-wheels-standard:
    name: Build Linux wheels
    needs:
    - test
    runs-on: ubuntu-22.04

    steps:
    - uses: actions/checkout@v4

    - name: Build wheels
      uses: pypa/cibuildwheel@v2.16.2

    - uses: actions/upload-artifact@v3
      with:
        name: artifacts
        path: wheelhouse/*.whl
        if-no-files-found: error

  macos-wheels-x86_64:
    name: Build macOS wheels
    needs:
    - test
    runs-on: macos-12

    steps:
    - uses: actions/checkout@v4

    - name: Build wheels
      uses: pypa/cibuildwheel@v2.16.2
      env:
        CIBW_ARCHS_MACOS: x86_64

    - uses: actions/upload-artifact@v3
      with:
        name: artifacts
        path: wheelhouse/*.whl
        if-no-files-found: error

  macos-wheels-arm:
    name: Build macOS wheels for ARM (Native)
    needs:
    - test
    runs-on: macos-14

    steps:
    - uses: actions/checkout@v4

    - name: Build wheels
      uses: pypa/cibuildwheel@v2.16.5

    - uses: actions/upload-artifact@v3
      with:
        name: artifacts
        path: wheelhouse/*.whl
        if-no-files-found: error

  windows-wheels-x86_64:
    name: Build Windows wheels AMD64
    needs:
    - test
    runs-on: windows-latest

    steps:
    - uses: actions/checkout@v4

    - uses: actions/setup-python@v5
      with:
        python-version: '3.12'

    - name: Build wheels
      uses: pypa/cibuildwheel@v2.16.5
      env:
        CIBW_ARCHS_WINDOWS: "AMD64"
        CIBW_BEFORE_ALL: choco install -y --no-progress --no-color cmake>=3.28 pkgconfiglite

    - uses: actions/upload-artifact@v3
      with:
        name: artifacts
        path: wheelhouse/*.whl
        if-no-files-found: error

  windows-wheels-x86:
    name: Build Windows wheels x86
    needs:
    - test
    runs-on: windows-latest

    steps:
    - uses: actions/checkout@v4

    - uses: actions/setup-python@v5
      with:
        python-version: '3.12'

    - name: Build wheels
      uses: pypa/cibuildwheel@v2.16.5
      env:
        COINCURVE_CROSS_HOST: "x86"
        CIBW_ARCHS_WINDOWS: "x86"
        CIBW_BEFORE_ALL: choco install -y --no-progress --no-color cmake>=3.28 pkgconfiglite

    - uses: actions/upload-artifact@v3
      with:
        name: artifacts
        path: wheelhouse/*.whl
        if-no-files-found: error

  windows-wheels-arm:
    name: Build Windows wheels for ARM64
    needs:
    - test
    runs-on: windows-latest

    steps:
    - uses: actions/checkout@v4

    - uses: actions/setup-python@v5
      with:
        python-version: '3.12'

    - name: Build wheels
      uses: pypa/cibuildwheel@v2.16.5
      env:
        COINCURVE_CROSS_HOST: "arm64"
        CIBW_ARCHS_WINDOWS: "ARM64"
        CIBW_BEFORE_ALL: choco install -y --no-progress --no-color cmake>=3.28 pkgconfiglite

    - uses: actions/upload-artifact@v3
      with:
        name: artifacts
        path: wheelhouse/*.whl
        if-no-files-found: error

  sdist:
    name: Build source distribution
    needs:
    - test
    runs-on: ubuntu-latest

    steps:
    - uses: actions/checkout@v4

    - name: Install build dependencies
      run: python -m pip install build

    - name: Build source distribution
      run: python -m build --sdist

    - uses: actions/upload-artifact@v3
      with:
        name: artifacts
        path: dist/*
        if-no-files-found: error

  linux-wheels-arm:
    name: Build Linux wheels for ARM
    needs:
    - test
    runs-on: ubuntu-20.04
    if: >
      github.event_name == 'push'
      &&
      (github.ref == 'refs/heads/master' || startsWith(github.event.ref, 'refs/tags'))

    steps:
    - uses: actions/checkout@v4

    - name: Set up QEMU
      uses: docker/setup-qemu-action@v3
      with:
        platforms: arm64

    - name: Build wheels
      uses: pypa/cibuildwheel@v2.16.2
      env:
        CIBW_ARCHS_LINUX: aarch64

    - uses: actions/upload-artifact@v3
      with:
        name: artifacts
        path: wheelhouse/*.whl
        if-no-files-found: error

  publish:
    name: Publish release
    needs:
    - linux-wheels-standard
    - macos-wheels-x86_64
    - macos-wheels-arm
    - windows-wheels-x86_64
    - windows-wheels-x86
    - windows-wheels-arm
    - sdist
    - linux-wheels-arm
    runs-on: ubuntu-latest
    if: >
      github.event_name == 'push' && startsWith(github.event.ref, 'refs/tags')

    steps:
    - uses: actions/download-artifact@v3
      with:
        name: artifacts
        path: dist

    - name: Push build artifacts to PyPI
      uses: pypa/gh-action-pypi-publish@v1.8.11
      with:
        skip_existing: true
        user: __token__
        password: ${{ secrets.PYPI_API_TOKEN }}<|MERGE_RESOLUTION|>--- conflicted
+++ resolved
@@ -17,13 +17,8 @@
 env:
   COINCURVE_UPSTREAM_REF: 1ad5185cd42c0636104129fcc9f6a4bf9c67cc40
   COINCURVE_IGNORE_SYSTEM_LIB: '1'
-<<<<<<< HEAD
   # Only 'SHARED' is recognized, any other string means 'not SHARED'
   COINCURVE_SECP256K1_BUILD: 'STATIC'
-=======
-  CIBW_PROJECT_REQUIRES_PYTHON: ">=3.8"
-  CIBW_BEFORE_ALL_MACOS: ./.github/scripts/install-macos-build-deps.sh
->>>>>>> 40dc1957
   CIBW_ENVIRONMENT_PASS_LINUX: >
     COINCURVE_UPSTREAM_REF
     COINCURVE_IGNORE_SYSTEM_LIB
@@ -198,10 +193,6 @@
     steps:
     - uses: actions/checkout@v4
 
-    - uses: actions/setup-python@v5
-      with:
-        python-version: '3.12'
-
     - name: Build wheels
       uses: pypa/cibuildwheel@v2.16.5
       env:
