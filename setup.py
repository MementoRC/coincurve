--- conflicted
+++ resolved
@@ -3,25 +3,10 @@
 import platform
 import subprocess
 import sys
-<<<<<<< HEAD
 from sys import path as PATH
 from os.path import join
 
 from setuptools import Distribution as _Distribution, setup, find_packages, __version__ as setuptools_version
-=======
-import tarfile
-from io import BytesIO
-
-from setuptools import Distribution as _Distribution, setup, __version__ as setuptools_version
-from setuptools._distutils import log
-from setuptools._distutils.errors import DistutilsError
-from setuptools.command.build_clib import build_clib as _build_clib
-from setuptools.command.build_ext import build_ext as _build_ext
-from setuptools.command.develop import develop as _develop
-from setuptools.command.dist_info import dist_info as _dist_info
-from setuptools.command.egg_info import egg_info as _egg_info
-from setuptools.command.sdist import sdist as _sdist
->>>>>>> 35b9f271
 from setuptools.extension import Extension
 
 # Define the package root directory and add it to the system path
@@ -60,47 +45,7 @@
     from setup_tools.build_clib import BuildClib
     from setup_tools.build_ext import BuildCFFIForSharedLib, BuildExt
 
-<<<<<<< HEAD
     if has_system_lib():
-=======
-    extension = Extension(
-        name='coincurve._libsecp256k1',
-        sources=[os.path.join('src/coincurve', '_libsecp256k1.c')],
-        # ABI?: py_limited_api=True,
-    )
-
-    extension.extra_compile_args = [
-        subprocess.check_output(['pkg-config', '--cflags-only-I', 'libsecp256k1']).strip().decode('utf-8')  # noqa S603
-    ]
-    extension.extra_link_args = [
-        subprocess.check_output(['pkg-config', '--libs-only-L', 'libsecp256k1']).strip().decode('utf-8'),  # noqa S603
-        subprocess.check_output(['pkg-config', '--libs-only-l', 'libsecp256k1']).strip().decode('utf-8'),  # noqa S603
-    ]
-
-    if os.name == 'nt' or sys.platform == 'win32':
-        # Apparently, the linker on Windows interprets -lxxx as xxx.lib, not libxxx.lib
-        for i, v in enumerate(extension.__dict__.get('extra_link_args')):
-            extension.__dict__['extra_link_args'][i] = v.replace('-L', '/LIBPATH:')
-
-            if v.startswith('-l'):
-                v = v.replace('-l', 'lib')
-                extension.__dict__['extra_link_args'][i] = f'{v}.lib'
-
-    setup_kwargs = dict(
-        ext_modules=[extension],
-        cmdclass={
-            'build_clib': build_clib,
-            'build_ext': BuildCFFIForSharedLib,
-            'develop': develop,
-            'egg_info': egg_info,
-            'sdist': sdist,
-            'bdist_wheel': bdist_wheel,
-        },
-    )
-
-else:
-    if BUILDING_FOR_WINDOWS:
->>>>>>> 35b9f271
 
         class Distribution(_Distribution):
             def has_c_libraries(self):
@@ -108,7 +53,7 @@
 
         extension = Extension(
             name='coincurve._libsecp256k1',
-            sources=[os.path.join('coincurve', '_libsecp256k1.c')],
+            sources=[os.path.join('src/coincurve', '_libsecp256k1.c')],
             # ABI?: py_limited_api=True,
         )
 
@@ -141,7 +86,6 @@
             },
         )
 
-<<<<<<< HEAD
     else:
         if BUILDING_FOR_WINDOWS:
 
@@ -185,14 +129,8 @@
         setup_requires=['cffi>=1.3.0'],
         install_requires=['asn1crypto', 'cffi>=1.3.0'],
 
-        packages=find_packages(
-            exclude=[
-                'setup_tools',
-                'tests',
-            ]
-        ),
-        package_dir={'coincurve': 'coincurve'},
-        package_data=package_data,
+        packages=['coincurve'],
+        package_dir={'coincurve': 'src/coincurve'},
 
         distclass=Distribution,
         zip_safe=False,
@@ -233,58 +171,4 @@
 
 
 if __name__ == '__main__':
-    main()
-=======
-setup(
-    name='coincurve',
-    version='19.0.1',
-
-    description='Cross-platform Python CFFI bindings for libsecp256k1',
-    long_description=open('README.md', 'r').read(),
-    long_description_content_type='text/markdown',
-    author_email='Ofek Lev <oss@ofek.dev>',
-    license='MIT OR Apache-2.0',
-
-    python_requires='>=3.8',
-    install_requires=['asn1crypto', 'cffi>=1.3.0'],
-
-    packages=['coincurve'],
-    package_dir={'coincurve': 'src/coincurve'},
-
-    distclass=Distribution,
-    zip_safe=False,
-
-    project_urls={
-        'Documentation': 'https://ofek.dev/coincurve/',
-        'Issues': 'https://github.com/ofek/coincurve/issues',
-        'Source': 'https://github.com/ofek/coincurve',
-    },
-    keywords=[
-        'secp256k1',
-        'crypto',
-        'elliptic curves',
-        'bitcoin',
-        'ethereum',
-        'cryptocurrency',
-    ],
-    classifiers=[
-        'Development Status :: 5 - Production/Stable',
-        'Intended Audience :: Developers',
-        'License :: OSI Approved :: MIT License',
-        'License :: OSI Approved :: Apache Software License',
-        'Natural Language :: English',
-        'Operating System :: OS Independent',
-        'Programming Language :: Python :: 3',
-        'Programming Language :: Python :: 3.8',
-        'Programming Language :: Python :: 3.9',
-        'Programming Language :: Python :: 3.10',
-        'Programming Language :: Python :: 3.11',
-        'Programming Language :: Python :: 3.12',
-        'Programming Language :: Python :: Implementation :: CPython',
-        'Programming Language :: Python :: Implementation :: PyPy',
-        'Topic :: Software Development :: Libraries',
-        'Topic :: Security :: Cryptography',
-    ],
-    **setup_kwargs
-)
->>>>>>> 35b9f271
+    main()