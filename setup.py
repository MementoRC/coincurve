--- conflicted
+++ resolved
@@ -24,19 +24,6 @@
 UPSTREAM_REF = os.getenv('COINCURVE_UPSTREAM_REF') or '1ad5185cd42c0636104129fcc9f6a4bf9c67cc40'
 
 LIB_TARBALL_URL = f'https://github.com/bitcoin-core/secp256k1/archive/{UPSTREAM_REF}.tar.gz'
-
-<<<<<<< HEAD
-globals_ = {}
-with open(join(COINCURVE_ROOT_DIR, 'src', 'coincurve', '_version.py')) as fp:
-    exec(fp.read(), globals_)  # noqa S102
-    __version__ = globals_['__version__']
-
-# We require setuptools >= 3.3
-if [int(i) for i in setuptools_version.split('.', 2)[:2]] < [3, 3]:
-    raise SystemExit(
-        f'Your setuptools version ({setuptools_version}) is too old to correctly install this package. Please upgrade '
-        f'to a newer version (>= 3.3).'
-    )
 
 LIB_NAME = 'libsecp256k1'
 PKG_NAME = 'coincurve'
@@ -83,98 +70,6 @@
     )
 
     setup(
-        name='coincurve',
-        version=__version__,
-
-        description='Cross-platform Python CFFI bindings for libsecp256k1',
-        long_description=open('README.md', 'r').read(),
-        long_description_content_type='text/markdown',
-        author_email='Ofek Lev <oss@ofek.dev>',
-        license='MIT OR Apache-2.0',
-
-        python_requires='>=3.8',
-        install_requires=['asn1crypto', 'cffi>=1.3.0'],
-
-        packages=['coincurve'],
-        package_dir={'coincurve': 'src/coincurve'},
-
-=======
-
-def main():
-    from setup_tools.commands import BdistWheel, EggInfo, Sdist, Develop
-    from setup_tools.build_clib import BuildClib
-    from setup_tools.build_ext import BuildCFFIForSharedLib, BuildExt
-    from setup_tools.support import call_pkg_config
-
-    if has_system_lib():
-
-        class Distribution(_Distribution):
-            def has_c_libraries(self):
-                return not has_system_lib()
-
-        extension = Extension(
-            name='coincurve._libsecp256k1',
-            sources=[os.path.join('src/coincurve', '_libsecp256k1.c')],
-            # ABI?: py_limited_api=True,
-        )
-
-        extension.extra_compile_args = [call_pkg_config(['--cflags-only-I'], 'libsecp256k1')]
-        extension.extra_link_args = [
-            call_pkg_config(['--libs-only-L'], 'libsecp256k1'),
-            call_pkg_config(['--libs-only-l'], 'libsecp256k1'),
-        ]
-
-        if os.name == 'nt' or sys.platform == 'win32':
-            # Apparently, the linker on Windows interprets -lxxx as xxx.lib, not libxxx.lib
-            for i, v in enumerate(extension.__dict__.get('extra_link_args')):
-                extension.__dict__['extra_link_args'][i] = v.replace('-L', '/LIBPATH:')
-
-                if v.startswith('-l'):
-                    v = v.replace('-l', 'lib')
-                    extension.__dict__['extra_link_args'][i] = f'{v}.lib'
-
-        setup_kwargs = dict(
-            ext_modules=[extension],
-            cmdclass={
-                'build_clib': BuildClib,
-                'build_ext': BuildCFFIForSharedLib,
-                'develop': Develop,
-                'egg_info': EggInfo,
-                'sdist': Sdist,
-                'bdist_wheel': BdistWheel,
-            },
-        )
-
-    else:
-        if BUILDING_FOR_WINDOWS:
-
-            class Distribution(_Distribution):
-                def is_pure(self):
-                    return False
-
-            setup_kwargs = {}
-
-        else:
-
-            class Distribution(_Distribution):
-                def has_c_libraries(self):
-                    return not has_system_lib()
-
-            setup_kwargs = dict(
-                ext_package='coincurve',
-                cffi_modules=['_cffi_build/build.py:ffi'],
-                cmdclass={
-                    'build_clib': BuildClib,
-                    'build_ext': BuildExt,
-                    'develop': Develop,
-                    'egg_info': EggInfo,
-                    'sdist': Sdist,
-                    'bdist_wheel': BdistWheel,
-                },
-            )
-
-    setup(
->>>>>>> 5e46aca9
         distclass=Distribution,
         zip_safe=False,
         **setup_kwargs
