import ctypes
import fnmatch
import glob
import logging
import os
import subprocess
<<<<<<< HEAD
import tempfile
from contextlib import suppress


def absolute(*paths):
    """Returns the absolute path of a file or directory."""
    op = os.path
    return op.realpath(op.abspath(op.join(op.dirname(__file__), *paths)))


def update_pkg_config_path(path='.'):
    """Updates the PKG_CONFIG_PATH environment variable to include the given path."""
    pkg_config_paths = [path, os.getenv('PKG_CONFIG_PATH', '').strip('"')]
=======
from contextlib import suppress
>>>>>>> dba5cbd4

    if cpf := os.getenv('CONDA_PREFIX'):
        conda_paths = [os.path.join(cpf, sbd, 'pkgconfig') for sbd in ('lib', 'lib64', os.path.join('Library', 'lib'))]
        pkg_config_paths.extend([p for p in conda_paths if os.path.isdir(p)])

    if lbd := os.getenv('LIB_DIR'):
        pkg_config_paths.append(os.path.join(lbd, 'pkgconfig'))

    # Update environment
    os.environ['PKG_CONFIG_PATH'] = os.pathsep.join(pkg_config_paths)


def build_flags(library, type_, path):
    """Returns separated build flags from pkg-config output"""

    update_pkg_config_path(path)

    # Update PKG_CONFIG_PATH, it may be needed in later stages
    new_path = str(os.pathsep).join(pkg_config_path)
    os.environ['PKG_CONFIG_PATH'] = new_path + os.pathsep + os.environ.get('PKG_CONFIG_PATH', '')

    options = {'I': '--cflags-only-I', 'L': '--libs-only-L', 'l': '--libs-only-l'}
<<<<<<< HEAD
    # flags = subprocess.check_output(['pkg-config', options[type_], library])  # S603
    flags = call_pkg_config([options[type_]], library)
=======
    cmd = ['pkg-config', options[type_], library]
    flags = subprocess_run(cmd)
>>>>>>> dba5cbd4
    flags = list(flags.split())

    return [flag.strip(f'-{type_}') for flag in flags]


def subprocess_run(cmd, *, debug=False):
    """Runs a command and returns the output. Raises an exception if the command fails."""
    try:
        result = subprocess.run(cmd, capture_output=True, text=True, check=True)  # noqa S603
        if debug:
            logging.info(f'Command log:\n{result.stderr}')

        return result.stdout.strip()

<<<<<<< HEAD
    except subprocess.CalledProcessError as e:
        logging.error(f'An error occurred during the command execution: {e}')
        logging.error(f'Command log:\n{e.stderr}')
        raise e

=======
    try:
        cmd = ['pkg-config', '--cflags-only-I', 'libsecp256k1']
        includes = subprocess_run(cmd)
>>>>>>> dba5cbd4

def call_pkg_config(options, library, *, debug=False):
    """Calls pkg-config with the given options and returns the output."""
    from setup import SYSTEM

    if SYSTEM == 'Windows':
        options.append('--dont-define-prefix')

    pkg_config = shutil.which('pkg-config')
    cmd = [pkg_config, *options, library]

    return subprocess_run(cmd, debug=debug)


def has_installed_libsecp256k1():
    """Checks if libsecp256k1 is installed on the system."""
    if os.getenv('COINCURVE_IGNORE_SYSTEM_LIB', '1') == '1':
        return False

    from cffi import FFI
    from setup import LIB_NAME, SECP256K1_BUILD, SYSTEM

    update_pkg_config_path()

    try:
        lib_dir = call_pkg_config(['--libs-only-L'], LIB_NAME)
    except (OSError, subprocess.CalledProcessError):
        if 'LIB_DIR' in os.environ:
            for path in glob.glob(os.path.join(os.environ['LIB_DIR'], f'*{LIB_NAME[3:]}*')):
                with suppress(OSError):
                    FFI().dlopen(path)
                    return True
        # We couldn't locate libsecp256k1, so we'll use the bundled one
        return False

    return verify_system_lib(lib_dir[2:].strip())


def verify_system_lib(lib_dir):
    """Verifies that the system library is installed and of the expected type."""
    from setup import LIB_NAME, SECP256K1_BUILD, SYSTEM

    def load_library(d, lib):
        try:
            return ctypes.CDLL(str(os.path.join(d, lib)))
        except OSError:
            return None

    if SYSTEM == 'Windows':
        filtered_dyn = fnmatch.filter(os.listdir(f'{lib_dir[:-3]}bin'), f'*{LIB_NAME[3:]}*.dll')
    else:
        filtered_dyn = fnmatch.filter(os.listdir(lib_dir), f'{LIB_NAME}.[sd][oy]*')

    # Evaluates the dynamic libraries found,
    dyn_lib = next((lib for lib in filtered_dyn if load_library(lib_dir, lib) is not None), None)

    found = any((dyn_lib and SECP256K1_BUILD == 'SHARED', not dyn_lib and SECP256K1_BUILD != 'SHARED'))
    if not found:
        logging.warning(
            f'WARNING: {LIB_NAME} is installed, but it is not the expected type. '
            f'Please ensure that the {SECP256K1_BUILD} library is installed.'
        )

    if dyn_lib:
        lib_base = dyn_lib.split('.')[0]
        # Update coincurve._secp256k1_library_info
        with open(absolute('coincurve', '_secp256k1_library_info.py'), 'w') as f:
            f.write(f"SECP256K1_LIBRARY_NAME = '{lib_base}'\n")
            f.write("SECP256K1_LIBRARY_TYPE = 'EXTERNAL'\n")

<<<<<<< HEAD
    return found
=======
def detect_dll():
    here = os.path.dirname(os.path.abspath(__file__))
    for fn in os.listdir(os.path.join(here, 'coincurve')):
        if fn.endswith('.dll'):
            return True
    return False


def subprocess_run(cmd, *, debug=False):
    try:
        result = subprocess.run(cmd, capture_output=True, text=True, check=True)  # noqa S603
        if debug:
            logging.info(f'Command log:\n{result.stderr}')

        return result.stdout.strip()

    except subprocess.CalledProcessError as e:
        logging.error(f'An error occurred during the command execution: {e}')
        logging.error(f'Command log:\n{e.stderr}')
        raise e
>>>>>>> dba5cbd4
<|MERGE_RESOLUTION|>--- conflicted
+++ resolved
@@ -1,16 +1,11 @@
-import ctypes
-import fnmatch
 import glob
 import logging
 import os
 import subprocess
-<<<<<<< HEAD
-import tempfile
 from contextlib import suppress
 
 
 def absolute(*paths):
-    """Returns the absolute path of a file or directory."""
     op = os.path
     return op.realpath(op.abspath(op.join(op.dirname(__file__), *paths)))
 
@@ -18,9 +13,6 @@
 def update_pkg_config_path(path='.'):
     """Updates the PKG_CONFIG_PATH environment variable to include the given path."""
     pkg_config_paths = [path, os.getenv('PKG_CONFIG_PATH', '').strip('"')]
-=======
-from contextlib import suppress
->>>>>>> dba5cbd4
 
     if cpf := os.getenv('CONDA_PREFIX'):
         conda_paths = [os.path.join(cpf, sbd, 'pkgconfig') for sbd in ('lib', 'lib64', os.path.join('Library', 'lib'))]
@@ -34,29 +26,60 @@
 
 
 def build_flags(library, type_, path):
-    """Returns separated build flags from pkg-config output"""
+    """Return separated build flags from pkg-config output"""
 
     update_pkg_config_path(path)
 
-    # Update PKG_CONFIG_PATH, it may be needed in later stages
-    new_path = str(os.pathsep).join(pkg_config_path)
-    os.environ['PKG_CONFIG_PATH'] = new_path + os.pathsep + os.environ.get('PKG_CONFIG_PATH', '')
-
     options = {'I': '--cflags-only-I', 'L': '--libs-only-L', 'l': '--libs-only-l'}
-<<<<<<< HEAD
     # flags = subprocess.check_output(['pkg-config', options[type_], library])  # S603
     flags = call_pkg_config([options[type_]], library)
-=======
-    cmd = ['pkg-config', options[type_], library]
-    flags = subprocess_run(cmd)
->>>>>>> dba5cbd4
     flags = list(flags.split())
 
     return [flag.strip(f'-{type_}') for flag in flags]
 
 
+def _find_lib():
+    if 'COINCURVE_IGNORE_SYSTEM_LIB' in os.environ:
+        return False
+
+    from cffi import FFI
+    from setup import LIB_NAME, SECP256K1_BUILD, SYSTEM
+
+    update_pkg_config_path()
+
+    try:
+        lib_dir = call_pkg_config(['--libs-only-L'], LIB_NAME)
+    except (OSError, subprocess.CalledProcessError):
+        if 'LIB_DIR' in os.environ:
+            for path in glob.glob(os.path.join(os.environ['LIB_DIR'], f'*{LIB_NAME[3:]}*')):
+                with suppress(OSError):
+                    FFI().dlopen(path)
+                    return True
+        # We couldn't locate libsecp256k1, so we'll use the bundled one
+        return False
+
+    return verify_system_lib(lib_dir[2:].strip())
+
+
+_has_system_lib = None
+
+
+def has_system_lib():
+    global _has_system_lib
+    if _has_system_lib is None:
+        _has_system_lib = _find_lib()
+    return _has_system_lib
+
+
+def detect_dll():
+    here = os.path.dirname(os.path.abspath(__file__))
+    for fn in os.listdir(os.path.join(here, 'coincurve')):
+        if fn.endswith('.dll'):
+            return True
+    return False
+
+
 def subprocess_run(cmd, *, debug=False):
-    """Runs a command and returns the output. Raises an exception if the command fails."""
     try:
         result = subprocess.run(cmd, capture_output=True, text=True, check=True)  # noqa S603
         if debug:
@@ -64,20 +87,15 @@
 
         return result.stdout.strip()
 
-<<<<<<< HEAD
     except subprocess.CalledProcessError as e:
         logging.error(f'An error occurred during the command execution: {e}')
         logging.error(f'Command log:\n{e.stderr}')
         raise e
 
-=======
-    try:
-        cmd = ['pkg-config', '--cflags-only-I', 'libsecp256k1']
-        includes = subprocess_run(cmd)
->>>>>>> dba5cbd4
 
 def call_pkg_config(options, library, *, debug=False):
     """Calls pkg-config with the given options and returns the output."""
+    import shutil
     from setup import SYSTEM
 
     if SYSTEM == 'Windows':
@@ -115,6 +133,8 @@
 
 def verify_system_lib(lib_dir):
     """Verifies that the system library is installed and of the expected type."""
+    import ctypes
+    import fnmatch
     from setup import LIB_NAME, SECP256K1_BUILD, SYSTEM
 
     def load_library(d, lib):
@@ -145,27 +165,4 @@
             f.write(f"SECP256K1_LIBRARY_NAME = '{lib_base}'\n")
             f.write("SECP256K1_LIBRARY_TYPE = 'EXTERNAL'\n")
 
-<<<<<<< HEAD
-    return found
-=======
-def detect_dll():
-    here = os.path.dirname(os.path.abspath(__file__))
-    for fn in os.listdir(os.path.join(here, 'coincurve')):
-        if fn.endswith('.dll'):
-            return True
-    return False
-
-
-def subprocess_run(cmd, *, debug=False):
-    try:
-        result = subprocess.run(cmd, capture_output=True, text=True, check=True)  # noqa S603
-        if debug:
-            logging.info(f'Command log:\n{result.stderr}')
-
-        return result.stdout.strip()
-
-    except subprocess.CalledProcessError as e:
-        logging.error(f'An error occurred during the command execution: {e}')
-        logging.error(f'Command log:\n{e.stderr}')
-        raise e
->>>>>>> dba5cbd4
+    return found