[build-system]
requires = ["setuptools>=61", "cffi>=1.3.0", "requests"]
build-backend = "setuptools.build_meta"

[tool.pytest.ini_options]
addopts = [
    "--import-mode=importlib",
]
[tool.black]
target-version = ["py38"]
line-length = 120
skip-string-normalization = true
exclude = '''
/(
    \.eggs
  | \.git
  | \.hg
  | \.mypy_cache
  | \.tox
  | \.venv
  | _build
  | _cffi_build
  | build
  | dist
)/
  |
(
    setup\.py$
  | _libsecp256k1\.py$
)
'''

[tool.ruff]
target-version = "py38"
line-length = 120
lint.select = ["A", "B", "C", "E", "F", "I", "M", "N", "Q", "RUF", "S", "T", "U", "W", "YTT"]
lint.ignore = [
  # Allow non-abstract empty methods in abstract base classes
  "B027",
  # Ignore McCabe complexity
  "C901",
  # Allow boolean positional values in function calls, like `dict.get(... True)`
  "FBT003",
  # Ignore checks for possible passwords
  "S105", "S106", "S107",
]
lint.unfixable = [
  # Don't touch unused imports
  "F401",
]
extend-exclude = [
<<<<<<< HEAD
  "_cffi_build/compose_cffi_files.py",
  "tests/conftest.py",
=======
    "tests/conftest.py",
>>>>>>> dba5cbd4
]

[tool.ruff.lint.isort]
known-first-party = ["coincurve"]

[tool.ruff.lint.flake8-quotes]
inline-quotes = "single"

[tool.ruff.lint.per-file-ignores]
"setup.py" = ["B", "C", "I", "N", "U"]
# Tests can use assertions
"tests/*" = ["S101"]
"tests/**/*" = ["S101"]<|MERGE_RESOLUTION|>--- conflicted
+++ resolved
@@ -49,12 +49,7 @@
   "F401",
 ]
 extend-exclude = [
-<<<<<<< HEAD
-  "_cffi_build/compose_cffi_files.py",
-  "tests/conftest.py",
-=======
     "tests/conftest.py",
->>>>>>> dba5cbd4
 ]
 
 [tool.ruff.lint.isort]
